--- conflicted
+++ resolved
@@ -103,12 +103,6 @@
                     let textureEntry = resourceCache.textureEntry(forGodotTexture: albedoTexture)
                     let rkTexture = textureEntry.getTexture(resourceCache: resourceCache)
                     rkMat.baseColor = .init(tint: uiColor(forGodotColor: stdMat.albedoColor), texture: .init(rkTexture))
-<<<<<<< HEAD
-=======
-                    rkMat.metallic = PhysicallyBasedMaterial.Metallic(floatLiteral: Float(stdMat.metallic))
-                    rkMat.roughness = PhysicallyBasedMaterial.Roughness(floatLiteral: Float(stdMat.roughness))
-                    rkMat.textureCoordinateTransform = .init(offset: SIMD2<Float>(x: stdMat.uv1Offset.x, y: stdMat.uv1Offset.y), scale: SIMD2<Float>(x: stdMat.uv1Scale.x, y: stdMat.uv1Scale.y))
->>>>>>> 22b17c50
                 } else {
                     if stdMat.transparency == .alpha {
                         rkMat.baseColor = .init(tint: uiColor(forGodotColor: stdMat.albedoColor).withAlphaComponent(1.0))
@@ -120,6 +114,7 @@
                 
                 rkMat.metallic = PhysicallyBasedMaterial.Metallic(floatLiteral: Float(stdMat.metallic))
                 rkMat.roughness = PhysicallyBasedMaterial.Roughness(floatLiteral: Float(stdMat.roughness))
+                rkMat.textureCoordinateTransform = .init(offset: SIMD2<Float>(x: stdMat.uv1Offset.x, y: stdMat.uv1Offset.y), scale: SIMD2<Float>(x: stdMat.uv1Scale.x, y: stdMat.uv1Scale.y))
                 
                 //
                 // EMISSION
@@ -195,6 +190,7 @@
         meshDescriptor.positions = MeshBuffer(vertices.map { simd_float3($0) })
         meshDescriptor.primitives = .triangles(reverseWindingOrder(ofIndexBuffer: indices.map { UInt32($0) }))
         
+        
         let uvsVariant = surfaceArrays[ArrayType.ARRAY_TEX_UV.rawValue]
         
         if uvsVariant.gtype != .nil, let uvs = uvsVariant.cast(as: PackedVector2Array.self, debugName: "uvs") {
