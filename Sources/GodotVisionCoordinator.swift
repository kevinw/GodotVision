/**
 
Mirror Node3Ds from Godot to RealityKit.
 
 */

//  Created by Kevin Watters on 1/3/24.

let HANDLE_RUNLOOP_MANUALLY = true

import Foundation
import SwiftUI
import RealityKit
import SwiftGodot
import SwiftGodotKit

private let whiteNonMetallic = SimpleMaterial(color: .white, isMetallic: false)

let VISION_VOLUME_CAMERA_GODOT_NODE_NAME = "VisionVolumeCamera"
let SHOW_CORNERS = false

enum ShapeSubType {
    case None
    case Box(size: simd_float3)
    case Sphere(radius: Float)
    case Capsule(height: Float, radius: Float)
    case Mesh(MeshEntry)
}

// TODO: Maybe remove this struct entirely? we used to run Godot on a background thread, and used this to communicate all the "rendering" data back to the main thread. but now that the two loops are intertwined it may not be necessary.
struct DrawEntry {
    var name: String? = nil
    var instanceId: Int64 = 0
    var parentId: Int64 = 0
    var position: simd_float3 = .zero
    var rotation: simd_quatf = .init()
    var scale: simd_float3 = .one
    var inputRayPickable: ShapeSubType? = nil
    var hoverEffect: Bool = false
    var visible: Bool = true
    
    // properties to split off into an "instantiation packet"
    var shape: ShapeSubType = .None
    var materials: [MaterialEntry] = []
}

struct InterThread {
    var drawEntries: [DrawEntry] = []
    var generation: UInt64 = 0
    
}

struct AudioStreamPlay {
    var godotInstanceID: Int64 = 0
    var resourcePath: String
    var volumeDb: Double = 0
}

public class GodotVisionCoordinator: NSObject, ObservableObject {
    struct InitOptions {
        var godotProjectFileUrl: URL? = nil /// Where to find the Godot project files. Defaults to `Godot_Project` in the main application bundle.
    }
    
    private var godotInstanceIDToEntityID: [Int64: Entity.ID] = [:]
    
    private var godotEntitiesParent: Entity! = nil /// The tree of RealityKit Entities mirroring Godot Node3Ds gets parented here.
    private var eventSubscription: EventSubscription? = nil
    private var nodeAddedToken: SwiftGodot.Object? = nil
    private var nodeRemovedToken: SwiftGodot.Object? = nil
    private var processFrameToken: SwiftGodot.Object? = nil
    private var receivedRootNode = false
    private var mirroredGodotNodes: [Node3D] = [] /// Godot Node3Ds whose transforms we synchronize to RealityKit.
    private var interThread: InterThread = .init()
    private var resourceCache: ResourceCache = .init()
    private var lastRendereredGeneration: UInt64 = .max
    private var sceneTree: SceneTree? = nil
    private var volumeCamera: SwiftGodot.Node3D? = nil
    private var audioStreamPlays: [AudioStreamPlay] = []
    private var _audioResources: [String: AudioFileResource] = [:]
    
    private var godotInstanceIDsRemovedFromTree: Set<UInt> = .init()
    private var volumeCameraPosition: simd_float3 = .zero
    private var volumeCameraBoxSize: simd_float3 = .one
    private var realityKitVolumeSize: simd_double3 = .one /// The size we think the RealitKit volume is, in meters, as an application in the user's AR space.
    private var godotToRealityKitRatio: Float = 0.05 // default ratio - this is adjusted when realityKitVolumeSize size changes
    
    public func changeScaleIfVolumeSizeChanged(_ volumeSize: simd_double3) {
        if volumeSize != realityKitVolumeSize {
            realityKitVolumeSize = volumeSize
            var ratio  = simd_float3(realityKitVolumeSize) / volumeCameraBoxSize
            godotToRealityKitRatio = max(max(ratio.x, ratio.y), ratio.z)
            self.godotEntitiesParent.scale = .one * godotToRealityKitRatio
        }
    }
    
    public func reloadScene() {
        print("reloadScene currently doesn't work for loading a new version of the scene saved from the editor, since Xcode copies the Godot_Project into the application's bundle only once at build time.")
        resetRealityKit()
        if let sceneFilePath = self.sceneTree?.currentScene?.sceneFilePath {
            self.changeSceneToFile(atResourcePath: sceneFilePath)
        } else {
            print("ERROR: cannot reload, no .sceneFilePath")
        }
    }

    public func changeSceneToFile(atResourcePath sceneResourcePath: String) {
        guard let sceneTree else { return }
        print("CHANGING SCENE TO", sceneResourcePath)
        
        self.receivedRootNode = false // we will "regrab" the root node and do init stuff with it again.
        
        let callbackRunner = GodotSwiftBridge.instance
        if let parent = callbackRunner.getParent() {
            parent.removeChild(node: callbackRunner)
        }
        
        let result = sceneTree.changeSceneToFile(path: sceneResourcePath)
        if SwiftGodot.GodotError.ok != result {
            print("ERROR:", result)
        }
    }
    
    public func initGodot() {
        var args = [
            ".",  // TODO: not sure about this, I think it's the "project directory" -- ios build command line eats the first argument.
            
            // We want Godot to run in headless mode, meaning: don't open windows, don't render anything, don't play sounds.
            "--headless",
            
            // The GodotVision Godot fork sees this argument and assumes that we will tick the main loop manually.
            "--runLoopHandledByHost"
        ]
        
        // Here we tell Godot where to find our Godot project.
        
        // args.append(contentsOf: ["--main-pack", getPackFileURLString()])
        args.append(contentsOf: ["--path", getProjectDir()])
        
        // This is the SwiftGodotKit "entry" point
        runGodot(args: args,
                 initHook: initHook,
                 loadScene: self.receivedSceneTree,
                 loadProjectSettings: { _ in },
                 verbose: true)
    }
    
    private func receivedSceneTree(sceneTree: SwiftGodot.SceneTree) {
        print("loadSceneCallback", sceneTree.getInstanceId(), sceneTree)
        
        // the packfile load happens after this callback. so as a hack we use nodeAdded for now to notice a specially named root node coming into being.
        nodeAddedToken = sceneTree.nodeAdded.connect(onNodeAdded)
        nodeRemovedToken = sceneTree.nodeRemoved.connect(onNodeRemoved)
        processFrameToken = sceneTree.processFrame.connect(onGodotFrame)
        
        self.sceneTree = sceneTree
    }
    
    private func onNodeRemoved(_ node: SwiftGodot.Node) {
        if let index = mirroredGodotNodes.firstIndex(where: { $0 == node }) {
            mirroredGodotNodes.remove(at: index)
        }
        
        // Tell RealityKit to remove its entity for this.
        let instanceID = node.getInstanceId()
        let _ = godotInstanceIDsRemovedFromTree.insert(instanceID)
    }
    
    private func onNodeAdded(_ node: SwiftGodot.Node) {
        // TODO: this is a hack to get around the fact that the nodes coming in don't cast properly as their subclass yet
        let id = Int64(node.getInstanceId())
        GodotSwiftBridge.runLater {
            guard let obj = GD.instanceFromId(instanceId: id) else { return }
            
            if let node3D = obj as? Node3D {
                self.startMirroringMeshForNode(node3D)
            }
            
            if obj is AudioStreamPlayer3D {
                if obj.hasSignal("on_play") {
                    let _ = obj.connect(signal: "on_play", callable: .init(object: GodotSwiftBridge.instance, method: .init("onAudioStreamPlayerPlayed")))
                } else {
                    print("WARNING: You're using AudioStreamPlayer3D, but we couldn't find an 'on_play' signal. Did you use RKAudioStreamPlayer? Remember to call '.play_rk()' to trigger the sound effect as well.")
                }
            }
        }
        
        let isRoot = node.getParent() == node.getTree()?.root
        if isRoot && !receivedRootNode {
            receivedRootNode = true
            // print("GOT ROOT NODE, attaching callback runner", node)
            node.addChild(node: GodotSwiftBridge.instance)
            GodotSwiftBridge.instance.onAudioStreamPlayed = { [weak self] (playInfo: AudioStreamPlay) -> Void in
                guard let self else { return }
                audioStreamPlays.append(playInfo)
            }
        }
    }
    
    private func startMirroringMeshForNode(_ node: SwiftGodot.Node3D) {
        if mirroredGodotNodes.firstIndex(of: node) != nil {
            print("ERROR: already mirroring node \(node)")
            return
        }
        
        mirroredGodotNodes.append(node)
        
        // we notice a specially named node for the "bounds"
        if node.name == VISION_VOLUME_CAMERA_GODOT_NODE_NAME {
            didReceiveGodotVolumeCamera(node)
        }
    }
    
    private func didReceiveGodotVolumeCamera(_ node: Node3D) {
        volumeCamera = node
        
        guard let area3D = volumeCamera as? Area3D else {
            print("ERROR: expected node '\(VISION_VOLUME_CAMERA_GODOT_NODE_NAME)' to be an Area3D, but it was a \(node.godotClassName)")
            return
        }
        
        let collisionShape3Ds = area3D.findChildren(pattern: "*", type: "CollisionShape3D")
        if collisionShape3Ds.count != 1 {
            print("ERROR: expected \(VISION_VOLUME_CAMERA_GODOT_NODE_NAME) to have exactly one child with CollisionShape3D, but got \(collisionShape3Ds.count)")
            return
        }
        
        guard let collisionShape3D = collisionShape3Ds[0] as? CollisionShape3D else {
            print("ERROR: Could not cast child as CollisionShape3D")
            return
        }
        
        guard let boxShape3D = collisionShape3D.shape as? BoxShape3D else {
            print("ERROR: Could not cast shape as BoxShape3D in CollisionShape3D child of \(VISION_VOLUME_CAMERA_GODOT_NODE_NAME)")
            return
        }
        
        let godotVolumeBoxSize = simd_float3(boxShape3D.size)
        volumeCameraBoxSize = godotVolumeBoxSize
        
        let ratio = simd_float3(realityKitVolumeSize) / godotVolumeBoxSize
        
        // Check that the boxes (realtikit and godot) have the same "shape"
        if !(ratio.x.isApproximatelyEqualTo(ratio.y) && ratio.y.isApproximatelyEqualTo(ratio.z)) {
            print("ERROR: expected the proportions of the RealityKit volume to match the godot volume! the camera volume may be off.")
        }
        godotToRealityKitRatio = max(max(ratio.x, ratio.y), ratio.z)
        self.godotEntitiesParent.scale = .one * godotToRealityKitRatio
    }
    
    func resetRealityKit() {
        assert(Thread.current.isMainThread)
        audioStreamPlays.removeAll()
        mirroredGodotNodes.removeAll()
        resourceCache.reset()
        for child in godotEntitiesParent.children.map({ $0 }) {
            child.removeFromParent()
        }
    }
    
    private func onGodotFrame() {
        var shapes: [DrawEntry] = []

        for node in mirroredGodotNodes {
            /* NOTE: this isInstanceIdValid check is suspect, but I get crashes without it. with it, I get this message in godot:
             
                    USER ERROR: Condition "slot >= slot_max" is true. Returning: nullptr
                       at: get_instance (./core/object/object.h:1033)
             
            There's something about nodes being freed which we don't pick up on fast enough.
             
             */
            if !GD.isInstanceIdValid(id: Int64(node.getInstanceId())) || !node.isInsideTree() {
                onNodeRemoved(node)
                continue
            }
            
            // TODO: separate these into "update" packets and "init" packets...
            if let colObj3D = node as? CollisionObject3D, colObj3D.inputRayPickable {
                let owner_ids = colObj3D.getShapeOwners()
                for ownerId in owner_ids {
                    if ownerId < 0 {
                        print("error: ownerId < 0")
                        continue
                    }
                    let owner_id = UInt32(ownerId)
                    let shapeCount = colObj3D.shapeOwnerGetShapeCount(ownerId: owner_id)
                    for _ in 0..<shapeCount {
                        // let shape = colObj3D.shapeOwnerGetShape(ownerId: owner_id, shapeId: shape_id)
                        // print("SHAPE", shape)
                    }
                }
            }
            
            // TODO: this is wrong, just using it as a marker for now
            let inputRayPickable: ShapeSubType? = ((node as? CollisionObject3D)?.inputRayPickable ?? false) ? .Box(size: .one) : nil
            
            var entry = DrawEntry(name: node.name.description, // TODO: only use name on debug builds??
                                  instanceId: Int64(node.getInstanceId()),
                                  parentId: Int64(node.getParent()?.getInstanceId() ?? 0),
                                  position: .init(node.position),
                                  rotation: .init(node.basis.getRotationQuaternion()),
                                  scale: .init(node.scale),
                                  inputRayPickable: inputRayPickable,
                                  hoverEffect: .init(node.getMeta(name: "hover_effect", default: Variant(false))) ?? false,
                                  visible: node.visible
            )
            
            entry.shape = .None
            
            if let meshInstance3D = node as? MeshInstance3D {
                if let mesh = meshInstance3D.mesh {
                    entry.shape = .Mesh(resourceCache.meshEntry(forGodotMesh: mesh))
<<<<<<< HEAD
                    
                    //if mesh.getSurfaceCount() > 1 {
                        // print("WARNING: mesh has more than one surface")
                    //}
                    material = meshInstance3D.getActiveMaterial(surface: 0)
                }
                
                if let material {
                    entry.material = resourceCache.materialEntry(forGodotMaterial: material)
=======
                    for i in 0...mesh.getSurfaceCount() - 1 {
                        var material: SwiftGodot.Material? = nil
                        material = meshInstance3D.getActiveMaterial(surface: i)
                        if let material {
                            entry.materials.append(resourceCache.materialEntry(forGodotMaterial: material))
                        }
                    }
>>>>>>> 59e4d8c1
                }
            }
            
            shapes.append(entry)
        }
        
        interThread.drawEntries = shapes
        interThread.generation += 1
        if let volumeCamera {
            // should do rotation too, but idk how to go from godot rotation to RK 'orientation'
            // ie: physicsEntitiesParent.orientation = some_function(volumeCamera.rotation)
            // use scale here too
            volumeCameraPosition = simd_float3(volumeCamera.globalPosition) * -1 * godotToRealityKitRatio
        }
    }
    
    public func setupRealityKitScene(_ content: RealityViewContent, volumeSize: simd_double3) -> Entity {
        assert(Thread.current.isMainThread)
        
        realityKitVolumeSize = volumeSize
        
        if SHOW_CORNERS {
            // Place some cubes to show the edges of the realitykit volume.
            let volumeDebugParent = Entity()
            volumeDebugParent.name = "volumeDebugParent"
            
            let debugCube = MeshResource.generateBox(size: 0.1)
            func addAtPoint(_ p: simd_float3) {
                let e = ModelEntity(mesh: debugCube, materials: [whiteNonMetallic])
                e.position = p
                content.add(e)
            }
            
            let half = simd_float3(volumeSize * 0.5)
            addAtPoint(.init(half.x, half.y, -half.z))
            addAtPoint(.init(half.x, -half.y, -half.z))
            addAtPoint(.init(-half.x, -half.y, -half.z))
            addAtPoint(.init(-half.x, -half.y, -half.z))
            
            addAtPoint(.init(half.x, half.y, half.z))
            addAtPoint(.init(half.x, -half.y, half.z))
            addAtPoint(.init(-half.x, -half.y, half.z))
            addAtPoint(.init(-half.x, -half.y, half.z))
        }
        
        // Register a per-frame RealityKit update function.
        eventSubscription = content.subscribe(to: SceneEvents.Update.self, realityKitPerFrameTick)
        
        // Create a root Entity to store all our mirrored Godot nodes-turned-RealityKit entities.
        let godotEntitiesParent = Entity()
        godotEntitiesParent.name = "GODOTRK_ROOT"
        self.godotEntitiesParent = godotEntitiesParent
        content.add(godotEntitiesParent)
        return godotEntitiesParent
    }
    
    public func viewDidDisappear() {
        if let eventSubscription {
            eventSubscription.cancel()
            self.eventSubscription = nil
        }
        
        // Disconnect SceneTree signals
        if let sceneTree {
            if let nodeAddedToken {
                sceneTree.nodeAdded.disconnect(nodeAddedToken)
                self.nodeAddedToken = nil
            }
            if let nodeRemovedToken {
                sceneTree.nodeRemoved.disconnect(nodeRemovedToken)
                self.nodeRemovedToken = nil
            }
            if let processFrameToken {
                sceneTree.processFrame.disconnect(processFrameToken)
                self.processFrameToken = nil
            }
            self.sceneTree = nil
        }
    }
    
    func cacheAudioResource(resourcePath: String) -> AudioFileResource? {
        var audioResource: AudioFileResource? = _audioResources[resourcePath]
        if audioResource == nil {
            do {
                audioResource = try AudioFileResource.load(contentsOf: fileUrl(forGodotResourcePath: resourcePath))
            } catch {
                print("ERROR:", error)
                return nil
            }
            
            _audioResources[resourcePath] = audioResource
        }
        return audioResource
    }
    
    var showedGodotQuitMessage = false
    
    func realityKitPerFrameTick(_ event: SceneEvents.Update) {
        if stepGodotFrame() {
            if !showedGodotQuitMessage {
                print("GODOT HAS QUIT.")
                showedGodotQuitMessage = true
            }
            return
        }
        
        defer { 
            audioStreamPlays.removeAll()
            godotInstanceIDsRemovedFromTree.removeAll()
        }
        
        let (drawEntries, generation) = (interThread.drawEntries, interThread.generation)

        func entity(forGodotInstanceID godotInstanceId: Int64) -> Entity? {
            if let entityID = godotInstanceIDToEntityID[godotInstanceId] {
               return event.scene.findEntity(id: entityID)
            }
            
            return nil
        }
        
        // Play any AudioStreamPlayer3D sounds
        for audioStreamPlay in audioStreamPlays {
            if let entity = entity(forGodotInstanceID: audioStreamPlay.godotInstanceID),
               let audioResource = cacheAudioResource(resourcePath: audioStreamPlay.resourcePath)
            {
                let audioPlaybackController = entity.playAudio(audioResource)
                audioPlaybackController.gain = audioStreamPlay.volumeDb
            }
        }
        
        // Remove any RealityKit Entities for Godot nodes that were removed from the Godot tree.
        for instanceIdRemovedFromTree in godotInstanceIDsRemovedFromTree {
            guard let entityID = godotInstanceIDToEntityID[Int64(instanceIdRemovedFromTree)] else { continue }
            guard let entity = event.scene.findEntity(id: entityID) else { continue }
            entity.removeFromParent()
        }
        
        godotEntitiesParent.position = volumeCameraPosition
        if generation == lastRendereredGeneration { return }
        lastRendereredGeneration = generation
        
        var retriedIndex: [Int: Bool] = [:]
        var indices = Array(0..<drawEntries.count)
        
        for index in 0..<indices.count {
            let drawEntry = drawEntries[index]
            var entityID = godotInstanceIDToEntityID[drawEntry.instanceId]
            var entity: Entity? = nil
            if let entityID {
                entity = event.scene.findEntity(id: entityID)
            } else {
                var materials: [RealityKit.Material]? = nil
                if !drawEntry.materials.isEmpty {
                    materials = drawEntry.materials.map { entry in
                        return entry.getMaterial(resourceCache: resourceCache)
                    }
                }
                
                var modelEntity: ModelEntity
                
                switch drawEntry.shape {
                case .Mesh(let meshEntry):
                    modelEntity = ModelEntity(mesh: meshEntry.meshResource, materials: materials ?? [whiteNonMetallic])
                case .None:
                    modelEntity = ModelEntity()
                default:
                    modelEntity = ModelEntity()
                }
                
                modelEntity.name = "\(drawEntry.name ?? "Entity")(bodyID=\(drawEntry.instanceId))"
                entityID = modelEntity.id
                entity = modelEntity
                godotInstanceIDToEntityID[drawEntry.instanceId] = modelEntity.id
                godotEntitiesParent.addChild(modelEntity)
                
                // we only want to set shadows on entities with a mesh
                switch drawEntry.shape {
                case .None:
                    fallthrough
                default:
                    // commenting out shadow for now because it really slows things down
                    modelEntity.components.set(GroundingShadowComponent(castsShadow: true))
//                    modelEntity.components.set(GroundingShadowComponent(castsShadow: false))
                }
                
                if drawEntry.inputRayPickable != nil {
                    DispatchQueue.main.async {
                        let bounds = modelEntity.visualBounds(relativeTo: modelEntity.parent)
                        let collisionShape: RealityKit.ShapeResource = .generateBox(size: bounds.extents)
                        var collision = CollisionComponent(shapes: [collisionShape])
                        collision.filter = .init(group: [], mask: []) // disable for collision detection
                        
                        // TODO: this is a dummy collision shape from the visual bounds of the entity. we can do something smarter based on the actual godot shapes!
                        
                        modelEntity.components.set(InputTargetComponent())
<<<<<<< HEAD
//                        modelEntity.components.set(HoverEffectComponent()) // TODO: we probably don't ALWAYS want the visual highlight for pickable things. how to configure this from Godot?
=======
                        if drawEntry.hoverEffect {
                            modelEntity.components.set(HoverEffectComponent())
                        }
>>>>>>> 59e4d8c1
                        modelEntity.components.set(collision)
                        
                    }
                }
            }
            
            if let entity {
                let parentRKID = godotInstanceIDToEntityID[drawEntry.parentId]
                if drawEntry.parentId > 0 && parentRKID == nil {
                    if retriedIndex[index] ?? false {
                        print("ERROR: no parent in bodyIDToEntityMap for", drawEntry.parentId)
                    } else {
                        // Account for if drawEntries has children specified before parents (just put this entity back on the list to try later)
                        retriedIndex[index] = true
                        indices.append(index)
                    }
                } else {
                    let parent = parentRKID != nil ? event.scene.findEntity(id: parentRKID!) : nil
                    if entity.parent != parent {
                        entity.setParent(parent)
                    }
                }
                entity.position = drawEntry.position
                entity.orientation = drawEntry.rotation
                entity.scale = drawEntry.scale
                entity.isEnabled = drawEntry.visible // TODO: Godot visibility might still do _process..., but I'm pretty sure Entity.isEnabled with false will disable processing for the corresponding RealityKit Entity. This will probably be a problem.
            }
        }
        
    }
    
    func godotInstanceFromRealityKitEntityID(_ eID: Entity.ID) -> SwiftGodot.Object? {
        for (godotInstanceID, rkEntityID) in godotInstanceIDToEntityID where rkEntityID == eID {
            guard let godotInstance = GD.instanceFromId(instanceId: godotInstanceID) else {
                print("ERROR: could not get Godot instance from id \(godotInstanceID)")
                continue
            }
            
            return godotInstance
        }
        
        return nil
    }
    
    func rkGestureLocationToGodotWorldPosition(_ value: EntityTargetValue<DragGesture.Value>, _ point3D: Point3D) -> SwiftGodot.Vector3 {
        //
        // TODO: this is 100% not actually correct.
        //
        let sceneLoc = value.convert(point3D, from: .local, to: .scene)
        let godotLoc = godotEntitiesParent.convert(position: simd_float3(sceneLoc), from: nil) + simd_float3(0, 0, volumeCameraBoxSize.z * 0.5)
        return .init(godotLoc)
    }
    
    func receivedDrag(_ value: EntityTargetValue<DragGesture.Value>) {
        guard let obj = self.godotInstanceFromRealityKitEntityID(value.entity.id) else { return }
        if !obj.hasSignal("drag") {
            return
        }
<<<<<<< HEAD

        // pass a dictionary of values to the drag signal
        let dict: GDictionary = .init()
        dict["start_location"] = Variant(rkGestureLocationToGodotWorldPosition(value, value.startLocation3D))
        dict["location"] = Variant(rkGestureLocationToGodotWorldPosition(value, value.location3D))
        dict["predicted_end_location"] = Variant(rkGestureLocationToGodotWorldPosition(value, value.predictedEndLocation3D))
        if let startInputDevicePose3D = value.startInputDevicePose3D,
           let inputDevicePose3D = value.inputDevicePose3D 
        {
            dict["pose_rotation"] = Variant(SwiftGodot.Quaternion(inputDevicePose3D.rotation.quaternion))
            dict["start_pose_rotation"] = Variant(SwiftGodot.Quaternion(startInputDevicePose3D.rotation.quaternion))
        }
        
        obj.emitSignal("drag", Variant(dict))
=======
            
        let godotStartLocation = rkGestureLocationToGodotWorldPosition(value, value.startLocation3D)
        let godotLocation = rkGestureLocationToGodotWorldPosition(value, value.location3D)
        let godotPredictedEndLocation = rkGestureLocationToGodotWorldPosition(value, value.predictedEndLocation3D)
        
        obj.emitSignal("drag", Variant(godotLocation), Variant(godotStartLocation), Variant(godotPredictedEndLocation))
>>>>>>> 59e4d8c1
    }
    
    func receivedDragEnded(_ value: EntityTargetValue<DragGesture.Value>) {
        guard let obj = godotInstanceFromRealityKitEntityID(value.entity.id) else { return }
        if obj.hasSignal("drag_ended") {
            obj.emitSignal("drag_ended")
        }
    }
    
    /// RealityKit has received a SpatialTapGesture in the RealityView
    func receivedTap(event: EntityTargetValue<SpatialTapGesture.Value>) {
        let sceneLoc = event.convert(event.location3D, from: .local, to: .scene)
        var godotLocation = godotEntitiesParent.convert(position: simd_float3(sceneLoc), from: nil)
        godotLocation += .init(0, 0, volumeCameraBoxSize.z * 0.5)
        
        // TODO: hack. this normal is not always right. currently this just pretends everything you tap is a sphere???
        
        let realityKitNormal = normalize(event.entity.position(relativeTo: nil) - sceneLoc)
        let godotNormal = realityKitNormal
        
        guard let obj = self.godotInstanceFromRealityKitEntityID(event.entity.id) else { return }
            
        // Construct an InputEventMouseButton to send to Godot.
        
        let godotEvent = InputEventMouseButton()
        godotEvent.buttonIndex = .left
        godotEvent.doubleClick = false // TODO
        godotEvent.pressed = true
        
        let position = SwiftGodot.Vector3(godotLocation)
        let normal = SwiftGodot.Vector3(godotNormal)
        let shape_idx = 0
        
        // TODO: I think SwiftGodot provides a better way to emit signals than all these Variant() constructors
        obj.emitSignal("input_event", Variant.init(), Variant(godotEvent), Variant(position), Variant(normal), Variant(shape_idx))
    }
}<|MERGE_RESOLUTION|>--- conflicted
+++ resolved
@@ -310,17 +310,6 @@
             if let meshInstance3D = node as? MeshInstance3D {
                 if let mesh = meshInstance3D.mesh {
                     entry.shape = .Mesh(resourceCache.meshEntry(forGodotMesh: mesh))
-<<<<<<< HEAD
-                    
-                    //if mesh.getSurfaceCount() > 1 {
-                        // print("WARNING: mesh has more than one surface")
-                    //}
-                    material = meshInstance3D.getActiveMaterial(surface: 0)
-                }
-                
-                if let material {
-                    entry.material = resourceCache.materialEntry(forGodotMaterial: material)
-=======
                     for i in 0...mesh.getSurfaceCount() - 1 {
                         var material: SwiftGodot.Material? = nil
                         material = meshInstance3D.getActiveMaterial(surface: i)
@@ -328,7 +317,6 @@
                             entry.materials.append(resourceCache.materialEntry(forGodotMaterial: material))
                         }
                     }
->>>>>>> 59e4d8c1
                 }
             }
             
@@ -525,13 +513,9 @@
                         // TODO: this is a dummy collision shape from the visual bounds of the entity. we can do something smarter based on the actual godot shapes!
                         
                         modelEntity.components.set(InputTargetComponent())
-<<<<<<< HEAD
-//                        modelEntity.components.set(HoverEffectComponent()) // TODO: we probably don't ALWAYS want the visual highlight for pickable things. how to configure this from Godot?
-=======
                         if drawEntry.hoverEffect {
                             modelEntity.components.set(HoverEffectComponent())
                         }
->>>>>>> 59e4d8c1
                         modelEntity.components.set(collision)
                         
                     }
@@ -590,7 +574,6 @@
         if !obj.hasSignal("drag") {
             return
         }
-<<<<<<< HEAD
 
         // pass a dictionary of values to the drag signal
         let dict: GDictionary = .init()
@@ -605,14 +588,6 @@
         }
         
         obj.emitSignal("drag", Variant(dict))
-=======
-            
-        let godotStartLocation = rkGestureLocationToGodotWorldPosition(value, value.startLocation3D)
-        let godotLocation = rkGestureLocationToGodotWorldPosition(value, value.location3D)
-        let godotPredictedEndLocation = rkGestureLocationToGodotWorldPosition(value, value.predictedEndLocation3D)
-        
-        obj.emitSignal("drag", Variant(godotLocation), Variant(godotStartLocation), Variant(godotPredictedEndLocation))
->>>>>>> 59e4d8c1
     }
     
     func receivedDragEnded(_ value: EntityTargetValue<DragGesture.Value>) {
